/*-
 * SPDX-License-Identifier: BSD-2-Clause
 *
 * Copyright (c) 2020 NKI/AVL, Netherlands Cancer Institute
 *
 * Redistribution and use in source and binary forms, with or without
 * modification, are permitted provided that the following conditions are met:
 *
 * 1. Redistributions of source code must retain the above copyright notice, this
 *    list of conditions and the following disclaimer
 * 2. Redistributions in binary form must reproduce the above copyright notice,
 *    this list of conditions and the following disclaimer in the documentation
 *    and/or other materials provided with the distribution.
 *
 * THIS SOFTWARE IS PROVIDED BY THE COPYRIGHT HOLDERS AND CONTRIBUTORS "AS IS" AND
 * ANY EXPRESS OR IMPLIED WARRANTIES, INCLUDING, BUT NOT LIMITED TO, THE IMPLIED
 * WARRANTIES OF MERCHANTABILITY AND FITNESS FOR A PARTICULAR PURPOSE ARE
 * DISCLAIMED. IN NO EVENT SHALL THE COPYRIGHT OWNER OR CONTRIBUTORS BE LIABLE FOR
 * ANY DIRECT, INDIRECT, INCIDENTAL, SPECIAL, EXEMPLARY, OR CONSEQUENTIAL DAMAGES
 * (INCLUDING, BUT NOT LIMITED TO, PROCUREMENT OF SUBSTITUTE GOODS OR SERVICES;
 * LOSS OF USE, DATA, OR PROFITS; OR BUSINESS INTERRUPTION) HOWEVER CAUSED AND
 * ON ANY THEORY OF LIABILITY, WHETHER IN CONTRACT, STRICT LIABILITY, OR TORT
 * (INCLUDING NEGLIGENCE OR OTHERWISE) ARISING IN ANY WAY OUT OF THE USE OF THIS
 * SOFTWARE, EVEN IF ADVISED OF THE POSSIBILITY OF SUCH DAMAGE.
 */

#if __has_include("config.hpp")
#include "config.hpp"
#endif

#include <exception>
#include <filesystem>
#include <fstream>
#include <iostream>

#include <mcfp/mcfp.hpp>
#include <cif++.hpp>

#include "dssp.hpp"

#include "dssp-io.hpp"
#include "revision.hpp"

namespace fs = std::filesystem;

// --------------------------------------------------------------------

// recursively print exception whats:
void print_what(const std::exception &e)
{
	std::cerr << e.what() << std::endl;
	try
	{
		std::rethrow_if_nested(e);
	}
	catch (const std::exception &nested)
	{
		std::cerr << " >> ";
		print_what(nested);
	}
}

// --------------------------------------------------------------------

int d_main(int argc, const char *argv[])
{
	using namespace std::literals;

	auto &config = mcfp::config::instance();

	config.init("Usage: mkdssp [options] input-file [output-file]",
		mcfp::make_option<std::string>("output-format", "Output format, can be either 'dssp' for classic DSSP or 'mmcif' for annotated mmCIF. The default is chosen based on the extension of the output file, if any."),
		mcfp::make_option<short>("min-pp-stretch", 3, "Minimal number of residues having PSI/PHI in range for a PP helix, default is 3"),
		mcfp::make_option("write-other", "If set, write the type OTHER for loops, default is to leave this out"),
		mcfp::make_option("no-dssp-categories", "If set, will suppress output of new DSSP output in mmCIF format"),

		mcfp::make_option<std::string>("mmcif-dictionary", "Path to the mmcif_pdbx.dic file to use instead of default"),

		mcfp::make_option("help,h", "Display help message"),
		mcfp::make_option("version", "Print version"),
		mcfp::make_option("verbose,v", "verbose output"),
		mcfp::make_option("quiet", "Reduce verbose output to a minimum"),

		mcfp::make_hidden_option<int>("debug,d", "Debug level (for even more verbose output)"));

	config.parse(argc, argv);

	// --------------------------------------------------------------------

	if (config.has("version"))
	{
		write_version_string(std::cout, config.has("verbose"));
		exit(0);
	}

	if (config.has("help") or config.operands().empty())
	{
		std::cerr << config << std::endl;
		exit(config.has("help") ? 0 : 1);
	}

	if (config.has("output-format") and config.get<std::string>("output-format") != "dssp" and config.get<std::string>("output-format") != "mmcif")
	{
		std::cerr << "Output format should be one of 'dssp' or 'mmcif'" << std::endl;
		exit(1);
	}

	if (config.count("quiet"))
		cif::VERBOSE = -1;
	else
		cif::VERBOSE = config.count("verbose");

	// --------------------------------------------------------------------

	// private mmcif_pdbx dictionary?
	if (config.has("mmcif-dictionary"))
		cif::add_file_resource("mmcif_pdbx.dic", config.get<std::string>("mmcif-dictionary"));

	cif::gzio::ifstream in(config.operands().front());
	if (not in.is_open())
	{
		std::cerr << "Could not open file" << std::endl;
		exit(1);
	}

	cif::file f = cif::pdb::read(in);
<<<<<<< HEAD
	if (cif::VERBOSE > 0 and not f.is_valid())
		std::cerr << "Warning, the input file is not valid. Run with --verbose to see why." << std::endl;
=======
>>>>>>> 4112306a

	// --------------------------------------------------------------------

	short pp_stretch = 3;
	if (config.has("min-pp-stretch"))
		pp_stretch = config.get<short>("min-pp-stretch");

	bool writeOther = config.has("write-other");

	std::string fmt;
	if (config.has("output-format"))
		fmt = config.get<std::string>("output-format");

	fs::path output;
	if (config.operands().size() > 1)
		output = config.operands()[1];

	if (fmt.empty() and not output.empty())
	{
		if (output.extension() == ".gz" or output.extension() == ".xz")
		{
			if (output.stem().extension() == ".dssp")
				fmt = "dssp";
			else
				fmt = "cif";
		}
		else if (output.extension() == ".dssp")
			fmt = "dssp";
		else
			fmt = "cif";
	}

	dssp dssp(f.front(), 1, pp_stretch, true);

	if (not output.empty())
	{
		cif::gzio::ofstream out(output);

		if (not out.is_open())
		{
			std::cerr << "Could not open output file" << std::endl;
			exit(1);
		}

		if (fmt == "dssp")
			writeDSSP(dssp, out);
		else
			annotateDSSP(f.front(), dssp, writeOther, not config.has("no-dssp-categories"), out);
	}
	else
	{
		if (fmt == "dssp")
			writeDSSP(dssp, std::cout);
		else
			annotateDSSP(f.front(), dssp, writeOther, not config.has("no-dssp-categories"), std::cout);
	}

	return 0;
}

// --------------------------------------------------------------------

int main(int argc, const char *argv[])
{
	int result = 0;

	try
	{
#if defined(DATA_DIR)
		cif::add_data_directory(DATA_DIR);
#endif
		result = d_main(argc, argv);
	}
	catch (const std::exception &ex)
	{
		print_what(ex);
		exit(1);
	}

	return result;
}<|MERGE_RESOLUTION|>--- conflicted
+++ resolved
@@ -124,11 +124,6 @@
 	}
 
 	cif::file f = cif::pdb::read(in);
-<<<<<<< HEAD
-	if (cif::VERBOSE > 0 and not f.is_valid())
-		std::cerr << "Warning, the input file is not valid. Run with --verbose to see why." << std::endl;
-=======
->>>>>>> 4112306a
 
 	// --------------------------------------------------------------------
 
